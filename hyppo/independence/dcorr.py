--- conflicted
+++ resolved
@@ -230,35 +230,6 @@
 def _center_distmat(distx, bias):  # pragma: no cover
     """Centers the distance matrices"""
     n = distx.shape[0]
-<<<<<<< HEAD
-
-    # if permute_groups is not None and groups is not None:
-    #     group_mask = np.ones((n,n))
-    #     group_indices = defaultdict(list)
-    #     for i,group in enumerate(permute_groups):
-    #         group_indices[group].append(i)
-    #     for indices in group_indices.values():
-    #         group_mask[np.ix_(indices, indices)] = 0
-
-    #     if groups:
-    #         # Subtract average excluding within-group distances
-    #         exp_distx = np.repeat(
-    #             (((distx * group_mask).mean(axis=0) * n) / group_mask.sum(axis=0)), n
-    #         ).reshape(-1, n).T
-    #         exp_distx = exp_distx + exp_distx.T - (distx * group_mask).sum() / group_mask.sum()
-    #     else:
-    #         # unbiased centering
-    #         exp_distx = (
-    #             np.repeat((distx.sum(axis=0) / (n - 2)), n).reshape(-1, n).T
-    #             + np.repeat((distx.sum(axis=1) / (n - 2)), n).reshape(-1, n)
-    #             - distx.sum() / ((n - 1) * (n - 2))
-    #         )
-    #     # Zero group elements
-    #     cent_distx = distx - exp_distx
-    #     cent_distx = cent_distx * group_mask
-
-=======
->>>>>>> c9bbefb8
     if bias:
         # use sum instead of mean because of numba restrictions
         exp_distx = (
